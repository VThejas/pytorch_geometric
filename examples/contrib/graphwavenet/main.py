import argparse
import os
import time

import numpy as np
import torch
import util
from model import Model
<<<<<<< HEAD
=======

>>>>>>> 1b2ac102
"""
An example program for GraphWaveNet
Code in this example has been adapted from https://github.com/nnzhan/Graph-WaveNet

Usage:
```
python main.py
```

Help:
```
python main.py --help
```

Note: Before running this file, run the following command to generate the dataset
```
python generate_data.py
```
"""

parser = argparse.ArgumentParser()
parser.add_argument('--device', type=str, default='cpu',
                    help='device to run the model on')
parser.add_argument('--data', type=str, default='store/METR-LA',
                    help='data path')
parser.add_argument('--adjdata', type=str, default='store/adj_mx.pkl',
                    help='adj data path')
parser.add_argument('--in_dim', type=int, default=2, help='inputs dimension')
parser.add_argument('--num_nodes', type=int, default=207,
                    help='number of nodes')
parser.add_argument('--batch_size', type=int, default=64, help='batch size')
parser.add_argument('--learning_rate', type=float, default=0.001,
                    help='learning rate')
parser.add_argument('--dropout', type=float, default=0.3, help='dropout rate')
parser.add_argument('--weight_decay', type=float, default=0.0001,
                    help='weight decay rate')
parser.add_argument('--epochs', type=int, default=100, help='')
parser.add_argument('--print_every', type=int, default=50, help='')
parser.add_argument('--save', type=str, default='store/checkpoint',
                    help='save path')

args = parser.parse_args()


def main():
    device = torch.device(args.device)
    _, _, adj_mx = util.load_adj(args.adjdata)
    dataloader = util.load_dataset(args.data, args.batch_size, args.batch_size,
                                   args.batch_size)
    # Mean / std dev scaling is performed to the model output
    scaler = dataloader['scaler']

    engine = Model(scaler, args.num_nodes, args.learning_rate,
                   args.weight_decay, device, adj_mx)

    if not os.path.exists(args.save):
        os.makedirs(args.save)

    print("start training...", flush=True)
    his_loss = []
    val_time = []
    train_time = []
    for i in range(1, args.epochs + 1):
        train_loss = []
        train_mape = []
        train_rmse = []
        t1 = time.time()
        dataloader['train_loader'].shuffle()
        for iter, (x,
                   y) in enumerate(dataloader['train_loader'].get_iterator()):
            trainx = torch.Tensor(x).to(device)
            trainx = trainx.transpose(1, 3)
            trainy = torch.Tensor(y).to(device)
            trainy = trainy.transpose(1, 3)
            metrics = engine.train(trainx, trainy[:, 0, :, :])
            train_loss.append(metrics[0])
            train_mape.append(metrics[1])
            train_rmse.append(metrics[2])
            if iter % args.print_every == 0:
                log = 'Iter: {:03d}, Train Loss: {:.4f}, Train MAPE: {:.4f}, Train RMSE: {:.4f}'
                print(
                    log.format(iter, train_loss[-1], train_mape[-1],
                               train_rmse[-1]), flush=True)
        t2 = time.time()
        train_time.append(t2 - t1)
        #validation
        valid_loss = []
        valid_mape = []
        valid_rmse = []

        s1 = time.time()
        for iter, (x, y) in enumerate(dataloader['val_loader'].get_iterator()):
            testx = torch.Tensor(x).to(device)
            testx = testx.transpose(1, 3)
            testy = torch.Tensor(y).to(device)
            testy = testy.transpose(1, 3)
            metrics = engine.eval(testx, testy[:, 0, :, :])
            valid_loss.append(metrics[0])
            valid_mape.append(metrics[1])
            valid_rmse.append(metrics[2])
        s2 = time.time()
        log = 'Epoch: {:03d}, Inference Time: {:.4f} secs'
        print(log.format(i, (s2 - s1)))
        val_time.append(s2 - s1)
        mtrain_loss = np.mean(train_loss)
        mtrain_mape = np.mean(train_mape)
        mtrain_rmse = np.mean(train_rmse)

        mvalid_loss = np.mean(valid_loss)
        mvalid_mape = np.mean(valid_mape)
        mvalid_rmse = np.mean(valid_rmse)
        his_loss.append(mvalid_loss)

        if np.argmin(his_loss) == len(his_loss) - 1:
            torch.save(engine.gwnet.state_dict(),
                       args.save + "/epoch_" + str(i) + ".pth")

        log = 'Epoch: {:03d}, Train Loss: {:.4f}, Train MAPE: {:.4f}, Train RMSE: {:.4f}, Valid Loss: {:.4f}, Valid MAPE: {:.4f}, Valid RMSE: {:.4f}, Training Time: {:.4f}/epoch'
        print(
            log.format(i, mtrain_loss, mtrain_mape, mtrain_rmse, mvalid_loss,
                       mvalid_mape, mvalid_rmse, (t2 - t1)), flush=True)
    print("Average Training Time: {:.4f} secs/epoch".format(
        np.mean(train_time)))
    print("Average Inference Time: {:.4f} secs".format(np.mean(val_time)))

    # testing
    engine.gwnet.load_state_dict(
        torch.load(args.save + "_epoch_" + str(i) + ".pth"))
    outputs = []
    realy = torch.Tensor(dataloader['y_test']).to(device)
    realy = realy.transpose(1, 3)[:, 0, :, :]

    for iter, (x, y) in enumerate(dataloader['test_loader'].get_iterator()):
        testx = torch.Tensor(x).to(device)
        testx = testx.transpose(1, 3)
        with torch.no_grad():
            preds = engine.gwnet(testx).transpose(1, 3)
        outputs.append(preds.squeeze())

    yhat = torch.cat(outputs, dim=0)
    yhat = yhat[:realy.size(0), ...]

    print("Training finished")

    amae = []
    amape = []
    armse = []
    for i in range(12):
        pred = scaler.inverse_transform(yhat[:, :, i])
        real = realy[:, :, i]
        metrics = util.metric(pred, real)
        log = 'Evaluate best model on test data for horizon {:d}, Test MAE: {:.4f}, Test MAPE: {:.4f}, Test RMSE: {:.4f}'
        print(log.format(i + 1, metrics[0], metrics[1], metrics[2]))
        amae.append(metrics[0])
        amape.append(metrics[1])
        armse.append(metrics[2])

    log = 'On average over 12 horizons, Test MAE: {:.4f}, Test MAPE: {:.4f}, Test RMSE: {:.4f}'
    print(log.format(np.mean(amae), np.mean(amape), np.mean(armse)))


if __name__ == "__main__":
    t1 = time.time()
    main()
    t2 = time.time()
    print("Total time spent: {:.4f}".format(t2 - t1))<|MERGE_RESOLUTION|>--- conflicted
+++ resolved
@@ -6,10 +6,6 @@
 import torch
 import util
 from model import Model
-<<<<<<< HEAD
-=======
-
->>>>>>> 1b2ac102
 """
 An example program for GraphWaveNet
 Code in this example has been adapted from https://github.com/nnzhan/Graph-WaveNet
